using DiscreteEvents, Printf, Distributions, Random

Random.seed!(123)  # set random number seed
const μ = 1/3       # service rate
const λ = 0.9       # arrival rate
count = [0]         # a job counter

# describe the server process
function serve(clk::Clock, id::Int, input::Channel, output::Channel, X::Distribution)
    job = take!(input)
    print(clk, @sprintf("%6.3f: server %d serving customer %d\n", tau(clk), id, job))
    delay!(clk, X)
    print(clk, @sprintf("%6.3f: server %d finished serving %d\n", tau(clk), id, job))
    put!(output, job)
end

# model the arrivals
function arrive(c::Clock, input::Channel, cust::Vector{Int})
    cust[1] += 1
    @printf("%6.3f: customer %d arrived\n", tau(c), cust[1])
    put!(input, cust[1])
end

clock = Clock()   # create a clock
input = Channel{Int}(Inf)
output = Channel{Int}(Inf)
for i in 1:3      # start three server processes
<<<<<<< HEAD
    process!(clock, Prc(serve, i, input, output, Exponential(1/μ)))
=======
    # process!(clock, Prc(i, serve, i, input, output, Exponential(1/μ)))
    @process serve(clock, i, input, output, Exponential(1/μ))
>>>>>>> e997c75e
end
# create a repeating event for 10 arrivals
# event!(clock, fun(arrive, clock, input, count), every, Exponential(1/λ), n=10)
@event arrive(clock, input, count) every Exponential(1/λ) 10
@run! clock 20   # run the clock<|MERGE_RESOLUTION|>--- conflicted
+++ resolved
@@ -25,12 +25,8 @@
 input = Channel{Int}(Inf)
 output = Channel{Int}(Inf)
 for i in 1:3      # start three server processes
-<<<<<<< HEAD
-    process!(clock, Prc(serve, i, input, output, Exponential(1/μ)))
-=======
     # process!(clock, Prc(i, serve, i, input, output, Exponential(1/μ)))
     @process serve(clock, i, input, output, Exponential(1/μ))
->>>>>>> e997c75e
 end
 # create a repeating event for 10 arrivals
 # event!(clock, fun(arrive, clock, input, count), every, Exponential(1/λ), n=10)
