name = "Simulate"
uuid = "7fe0908f-881e-4672-99a3-35ccdc95dcfc"
authors = ["Paul Bayer"]
version = "0.3.0"

[deps]
DataStructures = "864edb3b-99cc-5e75-8d2d-829cb0a9cfe8"
Random = "9a3f8284-a2c9-5f02-9a11-845980a1fd5c"
Tables = "bd369af6-aec1-5ad0-b16a-f7cc5008161c"
Unitful = "1986cc42-f94f-5a68-af5c-568840ba703d"

[compat]
<<<<<<< HEAD
DataStructures = "0.17"
Documenter = "0.23"
Tables = "0.2"
Unitful = "0.17"
=======
DataFrames = "0.19,0.20"
DataStructures = "0.17"
Unitful = "0.17,0.18"
>>>>>>> 530b4ed4
julia = "1"

[extras]
Test = "8dfed614-e22c-5e08-85e1-65c5234f0b40"

[targets]
test = ["Test"]<|MERGE_RESOLUTION|>--- conflicted
+++ resolved
@@ -10,16 +10,9 @@
 Unitful = "1986cc42-f94f-5a68-af5c-568840ba703d"
 
 [compat]
-<<<<<<< HEAD
 DataStructures = "0.17"
-Documenter = "0.23"
 Tables = "0.2"
 Unitful = "0.17"
-=======
-DataFrames = "0.19,0.20"
-DataStructures = "0.17"
-Unitful = "0.17,0.18"
->>>>>>> 530b4ed4
 julia = "1"
 
 [extras]
