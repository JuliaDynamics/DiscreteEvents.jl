--- conflicted
+++ resolved
@@ -136,12 +136,8 @@
     arg::Tuple
     kw::Base.Iterators.Pairs
 
-<<<<<<< HEAD
-    Prc(id, f::Function, arg...; kw...) = new(id, nothing, nothing, f, arg, kw)
-=======
     Prc( id, f::Function, arg...; kw...) = new(id, nothing, nothing, f, arg, kw)
     Prc(f::Function, arg...; kw...) = new(1, nothing, nothing, f, arg, kw)
->>>>>>> 33612d72
 end
 
 """
